--- conflicted
+++ resolved
@@ -248,10 +248,6 @@
                   content={data.contentPreview || t('canvas.nodePreview.document.noContentPreview')}
                   sizeMode={sizeMode}
                   isOperating={isOperating}
-<<<<<<< HEAD
-                  maxCompactLength={20}
-=======
->>>>>>> 23a735e4
                   className="min-h-8"
                 />
               </div>

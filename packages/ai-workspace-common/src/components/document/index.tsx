import { useEffect, useState } from 'react';
import { useDebounce } from 'use-debounce';
import { CanvasNode } from '@refly-packages/ai-workspace-common/components/canvas/nodes';

import './index.scss';
import { Input, Spin } from '@arco-design/web-react';
import { Button, Dropdown, DropdownProps, MenuProps, message, Popconfirm } from 'antd';
import { HiOutlineLockClosed, HiOutlineLockOpen } from 'react-icons/hi2';
import { IconMoreHorizontal, IconDelete, IconCopy } from '@refly-packages/ai-workspace-common/components/common/icon';
import { useTranslation } from 'react-i18next';
import { useDocumentStoreShallow } from '@refly-packages/ai-workspace-common/stores/document';

import { CollaborativeEditor } from './collab-editor';
import { DocumentProvider, useDocumentContext } from '@refly-packages/ai-workspace-common/context/document';
import { useCanvasControl } from '@refly-packages/ai-workspace-common/hooks/use-canvas-control';
import { copyToClipboard } from '@refly-packages/ai-workspace-common/utils';
import { useDeleteNode } from '@refly-packages/ai-workspace-common/hooks/use-delete-node';
import { useDeleteDocument } from '@refly-packages/ai-workspace-common/hooks/use-delete-document';
import { ydoc2Markdown } from '@refly-packages/utils/editor';
import { time } from '@refly-packages/utils/time';
import { LOCALE } from '@refly/common-types';

const ActionDropdown = ({ docId, node }: { docId: string; node?: CanvasNode }) => {
  const { ydoc } = useDocumentContext();
  const { t } = useTranslation();
  const [popupVisible, setPopupVisible] = useState(false);
  const handleDeleteNode = node ? useDeleteNode(node, node.type) : undefined;
  const { deleteDocument } = useDeleteDocument();

  const handleDelete = async () => {
    const success = await deleteDocument(docId);
    if (success) {
      handleDeleteNode();
    }
  };

  const handleCopy = () => {
    const title = ydoc.getText('title').toJSON();
    const content = ydoc2Markdown(ydoc);
    copyToClipboard(`# ${title}\n\n${content}`);
    message.success({ content: t('contentDetail.item.copySuccess') });
  };

  const items: MenuProps['items'] = [
    {
      key: 'copy',
      label: (
        <div className="flex items-center" onClick={handleCopy}>
          <IconCopy size={16} className="mr-2" />
          {t('contentDetail.item.copyContent')}
        </div>
      ),
    },
    {
      label: (
        <Popconfirm
          placement="bottom"
          title={t('workspace.deleteDropdownMenu.deleteConfirmForDocument')}
          onConfirm={handleDelete}
          onCancel={() => setPopupVisible(false)}
          okText={t('common.confirm')}
          cancelText={t('common.cancel')}
        >
          <div className="flex items-center text-red-600">
            <IconDelete size={16} className="mr-2" />
            {t('workspace.deleteDropdownMenu.delete')}
          </div>
        </Popconfirm>
      ),
      key: 'delete',
    },
  ];

  const handleOpenChange: DropdownProps['onOpenChange'] = (open: boolean, info: any) => {
    if (info.source === 'trigger') {
      setPopupVisible(open);
    }
  };

  return (
    <Dropdown
      trigger={['click']}
      open={popupVisible}
      onOpenChange={handleOpenChange}
      menu={{
        items,
      }}
    >
      <Button type="text" icon={<IconMoreHorizontal />} />
    </Dropdown>
  );
};

const StatusBar = ({
  deckSize,
  setDeckSize,
  docId,
  node,
}: {
  deckSize: number;
  setDeckSize: (size: number) => void;
  docId: string;
  node?: CanvasNode;
}) => {
  const { provider, ydoc } = useDocumentContext();
  const yReadOnly = ydoc?.getText('readOnly');
  const { t, i18n } = useTranslation();
  const language = i18n.language as LOCALE;

  const [unsyncedChanges, setUnsyncedChanges] = useState(provider?.unsyncedChanges || 0);
  const [debouncedUnsyncedChanges] = useDebounce(unsyncedChanges, 500);

  useEffect(() => {
    provider.on('unsyncedChanges', (data) => {
      setUnsyncedChanges(data);
    });
  }, [provider]);

  const { config, setDocumentReadOnly } = useDocumentStoreShallow((state) => ({
    config: state.config[docId],
    setDocumentReadOnly: state.setDocumentReadOnly,
  }));
  const readOnly = config?.readOnly;

  useEffect(() => {
    if (ydoc) {
      setDocumentReadOnly(docId, yReadOnly?.toJSON() === 'true');

      const observer = () => {
        if (provider.status === 'connected') {
          setDocumentReadOnly(docId, yReadOnly?.toJSON() === 'true');
        }
      };
      yReadOnly?.observe(observer);

      return () => {
        yReadOnly?.unobserve(observer);
      };
    }
  }, [ydoc]);

  const toggleReadOnly = () => {
    ydoc?.transact(() => {
      const yReadOnly = ydoc.getText('readOnly');
      yReadOnly.delete(0, yReadOnly?.length ?? 0);
      yReadOnly.insert(0, (!readOnly).toString());
    });

    setDocumentReadOnly(docId, !readOnly);

    readOnly ? message.success(t('knowledgeBase.note.edit')) : message.warning(t('knowledgeBase.note.readOnly'));
  };

  return (
    <div className="w-full h-10 p-3 border-x-0 border-t-0 border-b border-solid border-gray-100 flex flex-row items-center justify-between">
      <div className="flex items-center gap-2">
        <div
          className={`
                  relative w-2.5 h-2.5 rounded-full
                  transition-colors duration-700 ease-in-out
                  ${debouncedUnsyncedChanges > 0 ? 'bg-yellow-500 animate-pulse' : 'bg-green-400'}
                `}
        />
        <div className="text-sm text-gray-500">
          {debouncedUnsyncedChanges > 0
            ? t('canvas.toolbar.syncingChanges')
            : t('canvas.toolbar.synced', { time: time(new Date(), language)?.utc()?.fromNow() })}
        </div>
      </div>

      <div className="flex items-center gap-1">
        <Button
          type="text"
          icon={readOnly ? <HiOutlineLockClosed style={{ color: '#00968F' }} /> : <HiOutlineLockOpen />}
          onClick={() => toggleReadOnly()}
        />
        <ActionDropdown docId={docId} node={node} />
      </div>
    </div>
  );
};

const DocumentEditorHeader = ({ docId }: { docId: string }) => {
  const { t } = useTranslation();
  const { ydoc } = useDocumentContext();
  const ydocTitle = ydoc.getText('title').toJSON();

  const { setNodeDataByEntity } = useCanvasControl();

  const onTitleChange = (newTitle: string) => {
    ydoc?.transact(() => {
      const yTitle = ydoc?.getText('title');
      yTitle?.delete(0, yTitle?.length ?? 0);
      yTitle?.insert(0, newTitle);
    });

    setNodeDataByEntity(
      {
        entityId: docId,
        type: 'document',
      },
      {
        title: newTitle,
      },
    );
  };

  return (
    <div className="w-full">
      <div className="mx-0 mt-4 max-w-screen-lg">
        <Input
          className="text-3xl font-bold bg-transparent focus:border-transparent focus:bg-transparent"
          placeholder={t('editor.placeholder.title')}
          value={ydocTitle}
          style={{ paddingLeft: 6 }}
          onChange={onTitleChange}
        />
      </div>
    </div>
  );
};

const DocumentBody = ({ docId }: { docId: string }) => {
  const { t } = useTranslation();
  const { provider } = useDocumentContext();

  const { config } = useDocumentStoreShallow((state) => ({
    config: state.config[docId],
  }));
  const hasDocumentSynced = config?.remoteSyncedAt > 0 && config?.localSyncedAt > 0;

  return (
    <div className="overflow-auto flex-grow">
      <Spin
        className="document-editor-spin"
        tip={t('knowledgeBase.note.connecting')}
        loading={!hasDocumentSynced && provider.status !== 'connected'}
        style={{ height: '100%', width: '100%' }}
      >
        <div className="ai-note-editor">
          <div className="ai-note-editor-container">
            <DocumentEditorHeader docId={docId} />
            <CollaborativeEditor docId={docId} />
          </div>
        </div>
      </Spin>
    </div>
  );
};

export const DocumentEditor = (props: {
  docId: string;
  deckSize: number;
  setDeckSize: (size: number) => void;
  node?: CanvasNode;
}) => {
  const { docId, deckSize, setDeckSize, node } = props;

  const { resetState } = useDocumentStoreShallow((state) => ({
    resetState: state.resetState,
  }));
<<<<<<< HEAD
  const prevNote = useRef<Document>();

  const { data: documentDetail, isLoading } = useGetDocumentDetail({ query: { docId } }, null, {
    refetchOnWindowFocus: false,
    refetchOnMount: false,
    refetchOnReconnect: false,
    staleTime: 60 * 1000, // Data fresh for 1 minute
    gcTime: 5 * 60 * 1000, // Cache for 5 minutes
  });

  useEffect(() => {
    if (documentDetail?.data) {
      updateCurrentDocument(docId, documentDetail.data);
    }
  }, [documentDetail?.data, docId]);
=======
>>>>>>> da63b28f

  useEffect(() => {
    return () => {
      resetState(docId);
    };
  }, []);

  return (
    <DocumentProvider docId={docId}>
      <div className="flex flex-col ai-note-container">
        <StatusBar deckSize={deckSize} setDeckSize={setDeckSize} docId={docId} node={node} />
        <DocumentBody docId={docId} />
      </div>
    </DocumentProvider>
  );
};<|MERGE_RESOLUTION|>--- conflicted
+++ resolved
@@ -259,24 +259,6 @@
   const { resetState } = useDocumentStoreShallow((state) => ({
     resetState: state.resetState,
   }));
-<<<<<<< HEAD
-  const prevNote = useRef<Document>();
-
-  const { data: documentDetail, isLoading } = useGetDocumentDetail({ query: { docId } }, null, {
-    refetchOnWindowFocus: false,
-    refetchOnMount: false,
-    refetchOnReconnect: false,
-    staleTime: 60 * 1000, // Data fresh for 1 minute
-    gcTime: 5 * 60 * 1000, // Cache for 5 minutes
-  });
-
-  useEffect(() => {
-    if (documentDetail?.data) {
-      updateCurrentDocument(docId, documentDetail.data);
-    }
-  }, [documentDetail?.data, docId]);
-=======
->>>>>>> da63b28f
 
   useEffect(() => {
     return () => {

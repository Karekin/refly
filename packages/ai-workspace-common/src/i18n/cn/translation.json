--- conflicted
+++ resolved
@@ -309,12 +309,9 @@
       "newResource": "导入资源",
       "settings": "设置",
       "skill": "技能",
-<<<<<<< HEAD
       "collapse": "折叠",
-      "expand": "展开"
-=======
+      "expand": "展开",
       "logout": "登出"
->>>>>>> 2c0302b2
     }
   },
   "knowledgeLibrary": {

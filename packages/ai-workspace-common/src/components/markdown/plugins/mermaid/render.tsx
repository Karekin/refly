--- conflicted
+++ resolved
@@ -45,17 +45,13 @@
     const [showOriginalCode, setShowOriginalCode] = useState(false);
     const [rendered, setRendered] = useState(false);
     const [viewMode, setViewMode] = useState<'code' | 'preview'>('preview');
-<<<<<<< HEAD
     const [isModalVisible, setIsModalVisible] = useState(false);
     const [zoomImageUrl, setZoomImageUrl] = useState<string>('');
-    const { addNode } = useAddNode();
-=======
 
     const isInteractive = mode === 'interactive';
 
     // Only use addNode if in interactive mode and not readonly
     const { addNode } = isInteractive ? useAddNode() : { addNode: undefined };
->>>>>>> d50c56f1
 
     // Generate a unique ID for this instance
     const diagramId = useMemo(() => generateUniqueId(), []);

import { Editor, useEditor, EditorBubble } from '@refly-packages/ai-workspace-common/components/editor/core/components';
import { removeAIHighlight } from '@refly-packages/ai-workspace-common/components/editor/core/extensions';
import { useEffect, useRef } from 'react';
import { AISelector } from '../common/ai-selector';
import { editorEmitter } from '@refly/utils/event-emitter/editor';
import type { Instance } from 'tippy.js';

import { posToDOMRect } from '@tiptap/react';
import { useDocumentStoreShallow } from '@refly-packages/ai-workspace-common/stores/document';

interface GenerativeBlockMenuSwitchProps {
  open: boolean;
  onOpenChange: (open: boolean) => void;
}
const GenerativeBlockMenuSwitch = ({ open, onOpenChange }: GenerativeBlockMenuSwitchProps) => {
  const { editor } = useEditor();
  const bubbleRef = useRef<Instance | null>(null);
  const editorRef = useRef<Editor | null>(null);

  const docId = editor?.options?.editorProps?.attributes?.['data-doc-id'];
  const { activeDocumentId } = useDocumentStoreShallow((state) => ({
    activeDocumentId: state.activeDocumentId,
  }));

  useEffect(() => {
    if (activeDocumentId && activeDocumentId !== docId) {
      editorEmitter.emit('activeAskAI', { value: false, docId });
    }
  }, [activeDocumentId, docId]);

  useEffect(() => {
    if (!open) removeAIHighlight(editor);
  }, [open]);

  const handleBubbleClose = () => {
    if (bubbleRef.current) {
      // bubbleRef.current?.hide();
      // bubbleRef.current.popperInstance?.update();

      handleBubbleHide();

      requestAnimationFrame(() => {
        editor.chain().setTextSelection(editor.state.selection.from).run();
      });
    }
  };

  const handleBubbleHide = () => {
    onOpenChange(false);
    editor.chain().unsetHighlight().run();
    removeAIHighlight(editor);
  };

  const handleAskAI = ({ value, docId: eventDocId }: { value: boolean; docId?: string }) => {
    if (eventDocId && eventDocId !== docId) {
      return;
    }

    onOpenChange(value);

    if (!value) {
      bubbleRef.current?.hide();
    } else {
      const editor = editorRef.current;
      const pos = editor.state.selection.from;

      // 2. 设置选区并等待 DOM 更新
      editor.commands.setTextSelection(pos);

      // 3. 等待 DOM 更新后再显示气泡
      requestAnimationFrame(() => {
        if (bubbleRef.current) {
          // 强制更新参考元素位置
          const { state } = editor;
          const { view } = editor;
          const { selection } = state;
          const { from, to } = selection;

          bubbleRef.current.setProps({
            getReferenceClientRect: () => posToDOMRect(view, from, to),
          });

          // 更新位置后再显示
          bubbleRef.current.show();

          // 强制更新弹出位置
          bubbleRef.current.popperInstance?.update();
        }
      });
    }
  };

  useEffect(() => {
    editorEmitter.on('activeAskAI', handleAskAI);
    return () => {
      editorEmitter.off('activeAskAI', handleAskAI);
    };
  }, [docId]);

  useEffect(() => {
    const handleEsc = (e: KeyboardEvent) => {
      if (e.key === 'Escape') {
        onOpenChange(false);
        editorEmitter.emit('activeAskAI', { value: false, docId });
        // Focus editor after closing AI selector
        setTimeout(() => {
          editor?.commands.focus();
        }, 0);
      }
    };

    document.addEventListener('keydown', handleEsc);
    return () => {
      document.removeEventListener('keydown', handleEsc);
    };
  }, [onOpenChange, editor]);

  useEffect(() => {
    if (editor) {
      editorRef.current = editor;
    }

    return () => {
      removeAIHighlight(editor);
      handleBubbleHide();
    };
  }, [editor]);

  return (
    <EditorBubble
      tippyOptions={{
        placement: open ? 'bottom-start' : 'top',
        onHidden: () => {
          handleBubbleHide();
        },
        onCreate: (instance) => {
          bubbleRef.current = instance;
        },
      }}
<<<<<<< HEAD
      className="z-50 flex w-fit max-w-[90vw] overflow-hidden rounded-md border border-solid border-[rgba(0,0,0,0.1)] bg-background shadow-[0_2px_8px_rgba(0,0,0,0.1)]"
=======
      className="z-50 flex w-fit max-w-[90vw] overflow-hidden rounded-md border border-solid border-gray-200 bg-background shadow-xl"
>>>>>>> 8ddbcbac
    >
      {open && (
        <AISelector
          open={open}
          onOpenChange={onOpenChange}
          inPlaceEditType="block"
          handleBubbleClose={handleBubbleClose}
        />
      )}
    </EditorBubble>
  );
};

export default GenerativeBlockMenuSwitch;<|MERGE_RESOLUTION|>--- conflicted
+++ resolved
@@ -137,11 +137,7 @@
           bubbleRef.current = instance;
         },
       }}
-<<<<<<< HEAD
       className="z-50 flex w-fit max-w-[90vw] overflow-hidden rounded-md border border-solid border-[rgba(0,0,0,0.1)] bg-background shadow-[0_2px_8px_rgba(0,0,0,0.1)]"
-=======
-      className="z-50 flex w-fit max-w-[90vw] overflow-hidden rounded-md border border-solid border-gray-200 bg-background shadow-xl"
->>>>>>> 8ddbcbac
     >
       {open && (
         <AISelector

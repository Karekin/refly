import { Position, useReactFlow } from '@xyflow/react';
import { useTranslation } from 'react-i18next';
import Moveable from 'react-moveable';
import classNames from 'classnames';
import { Divider, Input, message, Typography } from 'antd';
import type { InputRef } from 'antd';
import { CanvasNode, SkillResponseNodeProps } from './shared/types';
import { useState, useCallback, useRef, useEffect, useMemo, memo } from 'react';
import { CustomHandle } from './shared/custom-handle';
import { LuChevronRight } from 'react-icons/lu';
import { getNodeCommonStyles } from './index';
import { ActionButtons } from './shared/action-buttons';
import { useInvokeAction } from '@refly-packages/ai-workspace-common/hooks/canvas/use-invoke-action';
import { useNodeHoverEffect } from '@refly-packages/ai-workspace-common/hooks/canvas/use-node-hover';
import { useDeleteNode } from '@refly-packages/ai-workspace-common/hooks/canvas/use-delete-node';
import { useInsertToDocument } from '@refly-packages/ai-workspace-common/hooks/canvas/use-insert-to-document';
import { useCreateDocument } from '@refly-packages/ai-workspace-common/hooks/canvas/use-create-document';
import {
  IconError,
  IconLoading,
  IconResponse,
  IconSearch,
  IconToken,
  preloadModelIcons,
} from '@refly-packages/ai-workspace-common/components/common/icon';
import { time } from '@refly-packages/ai-workspace-common/utils/time';
import { LOCALE } from '@refly/common-types';
import { getArtifactIcon } from '@refly-packages/ai-workspace-common/components/common/result-display';
import { useKnowledgeBaseStoreShallow } from '@refly-packages/ai-workspace-common/stores/knowledge-base';
import { useCanvasStoreShallow } from '@refly-packages/ai-workspace-common/stores/canvas';
import { useCanvasContext } from '@refly-packages/ai-workspace-common/context/canvas';
import { SelectedSkillHeader } from '@refly-packages/ai-workspace-common/components/canvas/launchpad/selected-skill-header';
import { ModelProviderIcons } from '@refly-packages/ai-workspace-common/components/common/icon';
import { nodeActionEmitter } from '@refly-packages/ai-workspace-common/events/nodeActions';
import {
  createNodeEventName,
  cleanupNodeEvents,
} from '@refly-packages/ai-workspace-common/events/nodeActions';
import { usePatchNodeData } from '@refly-packages/ai-workspace-common/hooks/canvas/use-patch-node-data';
import { CanvasNodeType } from '@refly/openapi-schema';
import { useAddToContext } from '@refly-packages/ai-workspace-common/hooks/canvas/use-add-to-context';
import { useAddNode } from '@refly-packages/ai-workspace-common/hooks/canvas/use-add-node';
import { genSkillID } from '@refly-packages/utils/id';
import getClient from '@refly-packages/ai-workspace-common/requests/proxiedRequest';
import { convertResultContextToItems } from '@refly-packages/ai-workspace-common/utils/map-context-items';
import { NodeResizer as NodeResizerComponent } from './shared/node-resizer';
import { useNodeSize } from '@refly-packages/ai-workspace-common/hooks/canvas/use-node-size';
import { ContentPreview } from './shared/content-preview';
import { useActionPolling } from '@refly-packages/ai-workspace-common/hooks/canvas/use-action-polling';
import { useSetNodeDataByEntity } from '@refly-packages/ai-workspace-common/hooks/canvas/use-set-node-data-by-entity';
import { useEditorPerformance } from '@refly-packages/ai-workspace-common/context/editor-performance';
import cn from 'classnames';
import { ReasoningContentPreview } from './shared/reasoning-content-preview';

const POLLING_WAIT_TIME = 15000;

const NodeHeader = memo(
  ({
    query,
    skillName,
    skill,
    disabled,
    updateTitle,
  }: {
    query: string;
    skillName: string;
    skill: any;
    disabled: boolean;
    updateTitle: (title: string) => void;
  }) => {
    const [editTitle, setEditTitle] = useState(query);
    const inputRef = useRef<InputRef>(null);
    const [isEditing, setIsEditing] = useState(false);

    useEffect(() => {
      if (isEditing && inputRef.current) {
        inputRef.current.focus();
      }
    }, [isEditing]);

    return (
      <>
        <div className="flex-shrink-0 mb-3" data-cy="skill-response-node-header">
          <div className="flex items-center gap-2">
            <div className="w-6 h-6 rounded bg-[#F79009] shadow-lg flex items-center justify-center flex-shrink-0">
              <IconResponse className="w-4 h-4 text-white" />
            </div>
            {isEditing ? (
              <Input
                ref={inputRef}
                className="!border-transparent font-bold focus:!bg-transparent px-0.5 py-0 !bg-transparent !text-gray-700"
                value={editTitle}
                data-cy="skill-response-node-header-input"
                onBlur={() => {
                  setIsEditing(false);
                }}
                onChange={(e) => {
                  setEditTitle(e.target.value);
                  updateTitle?.(e.target.value);
                }}
              />
            ) : (
              <Typography.Text
                className="text-sm font-bold leading-normal truncate block"
                title={editTitle}
                onClick={() => {
                  !disabled && setIsEditing(true);
                }}
              >
                {editTitle}
              </Typography.Text>
            )}
          </div>
        </div>
        {skillName && skillName !== 'commonQnA' && (
          <div className="flex-shrink-0 mb-2">
            <SelectedSkillHeader readonly skill={skill} className="rounded-md" />
          </div>
        )}
      </>
    );
  },
);

const ModelIcon = memo(({ provider }: { provider: string }) => {
  return <img className="w-3 h-3" src={ModelProviderIcons[provider]} alt={provider} />;
});

ModelIcon.displayName = 'ModelIcon';

const NodeFooter = memo(
  ({
    model,
    modelInfo,
    tokenUsage,
    createdAt,
    language,
  }: {
    model: string;
    modelInfo: any;
    tokenUsage: any;
    createdAt: string;
    language: string;
  }) => {
    return (
      <div className="flex-shrink-0 mt-2 flex justify-between items-center text-[10px] text-gray-400 relative z-20">
        <div className="flex items-center gap-1">
          {model && (
            <div className="flex items-center gap-1">
              <ModelIcon provider={modelInfo?.provider} />
              <span>{model}</span>
            </div>
          )}
          {model && tokenUsage ? <Divider type="vertical" className="mx-1" /> : null}
          {tokenUsage && (
            <div className="flex items-center gap-1">
              <IconToken className="w-3 h-3" />
              {tokenUsage.reduce((acc, t) => acc + t.inputTokens + t.outputTokens, 0)}
            </div>
          )}
        </div>
        <div>
          {time(createdAt, language as LOCALE)
            ?.utc()
            ?.fromNow()}
        </div>
      </div>
    );
  },
  (prevProps, nextProps) => {
    return (
      prevProps.model === nextProps.model &&
      prevProps.createdAt === nextProps.createdAt &&
      prevProps.language === nextProps.language &&
      JSON.stringify(prevProps.modelInfo) === JSON.stringify(nextProps.modelInfo) &&
      JSON.stringify(prevProps.tokenUsage) === JSON.stringify(nextProps.tokenUsage)
    );
  },
);

NodeFooter.displayName = 'NodeFooter';

export const SkillResponseNode = memo(
  ({
    data,
    selected,
    id,
    hideActions = false,
    isPreview = false,
    hideHandles = false,
    onNodeClick,
  }: SkillResponseNodeProps) => {
    const [isHovered, setIsHovered] = useState(false);
    const { draggingNodeId } = useEditorPerformance();
    const isDragging = draggingNodeId === id;

    const { edges, operatingNodeId } = useCanvasStoreShallow((state) => ({
      edges: state.data[state.currentCanvasId]?.edges ?? [],
      operatingNodeId: state.operatingNodeId,
    }));
    const setNodeDataByEntity = useSetNodeDataByEntity();
    const patchNodeData = usePatchNodeData();
    const { getNode } = useReactFlow();
    const { handleMouseEnter: onHoverStart, handleMouseLeave: onHoverEnd } = useNodeHoverEffect(id);

    const targetRef = useRef<HTMLDivElement>(null);
    const { t, i18n } = useTranslation();
    const language = i18n.languages?.[0];

    const { canvasId, readonly } = useCanvasContext();

    const { title, contentPreview: content, metadata, createdAt, entityId } = data ?? {};

    const isOperating = operatingNodeId === id;
    const sizeMode = data?.metadata?.sizeMode || 'adaptive';
    const node = useMemo(() => getNode(id), [id, getNode]);

    const { containerStyle, handleResize, updateSize } = useNodeSize({
      id,
      node,
      sizeMode,
      isOperating,
      minWidth: 100,
      maxWidth: 800,
      minHeight: 80,
      defaultWidth: 288,
      defaultHeight: 'auto',
    });
    const moveableRef = useRef<Moveable>(null);

    const {
      status,
      artifacts,
      currentLog: log,
      modelInfo,
      structuredData,
      actionMeta,
      tokenUsage,
      version,
    } = metadata ?? {};

    const { startPolling } = useActionPolling();

    useEffect(() => {
      if (
        createdAt &&
        Date.now() - new Date(createdAt).getTime() >= POLLING_WAIT_TIME &&
        status === 'executing'
      ) {
        startPolling(entityId, version);
      }
    }, [createdAt, status, startPolling, entityId, version]);

    const sources = Array.isArray(structuredData?.sources) ? structuredData?.sources : [];

    const logTitle = log
      ? t(`${log.key}.title`, {
          ...log.titleArgs,
          ns: 'skillLog',
          defaultValue: log.key,
        })
      : '';
    const logDescription = log
      ? t(`${log.key}.description`, {
          ...log.descriptionArgs,
          ns: 'skillLog',
          defaultValue: '',
        })
      : '';

    const skill = {
      name: actionMeta?.name || 'CommonQnA',
      icon: actionMeta?.icon,
    };
    const skillName = actionMeta?.name;
    const model = modelInfo?.label;

    // Get query and response content from result
    const query = title;

    // Check if node has any connections
    const isTargetConnected = edges?.some((edge) => edge.target === id);
    const isSourceConnected = edges?.some((edge) => edge.source === id);

    // Handle node hover events
    const handleMouseEnter = useCallback(() => {
      setIsHovered(true);
      onHoverStart();
    }, [onHoverStart]);

    const handleMouseLeave = useCallback(() => {
      setIsHovered(false);
      onHoverEnd();
    }, [onHoverEnd]);

    const { invokeAction } = useInvokeAction();

    const handleRerun = useCallback(() => {
      if (readonly) {
        return;
      }

      if (['executing', 'waiting'].includes(data?.metadata?.status)) {
        message.info(t('canvas.skillResponse.executing'));
        return;
      }

      message.info(t('canvas.skillResponse.startRerun'));

      updateSize({ width: 288, height: 'auto' });

      patchNodeData(id, {
        ...data,
        contentPreview: '',
        metadata: {
          status: 'waiting',
        },
      });

      invokeAction(
        {
          resultId: entityId,
          query: title,
          selectedSkill: skill,
          contextItems: data?.metadata?.contextItems,
        },
        {
          entityType: 'canvas',
          entityId: canvasId,
        },
      );
    }, [data, entityId, canvasId, id, title, t, updateSize, invokeAction, patchNodeData, readonly]);

    const insertToDoc = useInsertToDocument(entityId);
    const handleInsertToDoc = useCallback(async () => {
      await insertToDoc('insertBelow', content);
    }, [insertToDoc, content]);

    const { deleteNode } = useDeleteNode();

    const handleDelete = useCallback(() => {
      deleteNode({
        id,
        type: 'skillResponse',
        data,
        position: { x: 0, y: 0 },
      } as CanvasNode);
    }, [id, data, deleteNode]);

    const { debouncedCreateDocument } = useCreateDocument();

    const handleCreateDocument = useCallback(async () => {
      await debouncedCreateDocument(title ?? '', content, {
        sourceNodeId: entityId,
        addToCanvas: true,
        sourceType: 'skillResponse',
      });
    }, [content, debouncedCreateDocument, entityId, title]);

    const { addToContext } = useAddToContext();

    const handleAddToContext = useCallback(() => {
      addToContext({
        type: 'skillResponse',
        title: title,
        entityId: entityId,
        metadata: data?.metadata,
      });
    }, [data, entityId, title, addToContext]);

    const knowledgeBaseStore = useKnowledgeBaseStoreShallow((state) => ({
      updateSourceListDrawer: state.updateSourceListDrawer,
    }));

    const handleClickSources = useCallback(() => {
      knowledgeBaseStore.updateSourceListDrawer({
        visible: true,
        sources: sources,
        query: query,
      });
    }, [sources, query, knowledgeBaseStore]);

    const resizeMoveable = useCallback((width: number, height: number) => {
      moveableRef.current?.request('resizable', { width, height });
    }, []);

    const { addNode } = useAddNode();

    const handleAskAI = useCallback(() => {
      addNode(
        {
          type: 'skill',
          data: {
            title: 'Skill',
            entityId: genSkillID(),
            metadata: {
              contextItems: [
                {
                  type: 'skillResponse',
                  title: data.title,
                  entityId: data.entityId,
                  metadata: {
                    ...data.metadata,
                    withHistory: true,
                  },
                },
              ],
            },
          },
        },
        [{ type: 'skillResponse', entityId: data.entityId }],
        false,
        true,
      );
    }, [data, addNode]); // Add new handler for compare run

    const handleCloneAskAI = useCallback(async () => {
      // Fetch action result to get context
      const { data: resultData } = await getClient().getActionResult({
        query: { resultId: data?.entityId },
      });

      if (!resultData?.success || !resultData.data) {
        return;
      }

      const { context, history, title, modelInfo, actionMeta } = resultData.data;
      const contextItems = context ? convertResultContextToItems(context, history) : [];

      // Create new skill node with context, similar to group node implementation
      const connectTo = contextItems.map((item) => ({
        type: item.type as CanvasNodeType,
        entityId: item.entityId,
      }));

      // Create new skill node
      addNode(
        {
          type: 'skill',
          data: {
            title: t('canvas.nodeActions.cloneAskAI'),
            entityId: genSkillID(),
            metadata: {
              contextItems,
              query: title,
              modelInfo,
              selectedSkill: actionMeta,
            },
          },
        },
        connectTo,
      );

      nodeActionEmitter.emit(createNodeEventName(id, 'cloneAskAI.completed'));
    }, [id, data?.entityId, addNode, t]);

    const onTitleChange = (newTitle: string) => {
      setNodeDataByEntity(
        {
          entityId: data.entityId,
          type: 'skillResponse',
        },
        {
          title: newTitle,
        },
      );
    };

    // Update size when content changes
    useEffect(() => {
      if (!targetRef.current) return;

      const { offsetWidth, offsetHeight } = targetRef.current;
      resizeMoveable(offsetWidth, offsetHeight);
    }, [resizeMoveable, targetRef.current?.offsetHeight]);

    // Update event handling
    useEffect(() => {
      // Create node-specific event handlers
      const handleNodeRerun = () => handleRerun();
      const handleNodeAddToContext = () => handleAddToContext();
      const handleNodeInsertToDoc = () => handleInsertToDoc();
      const handleNodeCreateDocument = () => handleCreateDocument();
      const handleNodeDelete = () => handleDelete();
      const handleNodeAskAI = () => handleAskAI();
      const handleNodeCloneAskAI = () => handleCloneAskAI();

      // Register events with node ID
      nodeActionEmitter.on(createNodeEventName(id, 'askAI'), handleNodeAskAI);
      nodeActionEmitter.on(createNodeEventName(id, 'cloneAskAI'), handleNodeCloneAskAI);
      nodeActionEmitter.on(createNodeEventName(id, 'rerun'), handleNodeRerun);
      nodeActionEmitter.on(createNodeEventName(id, 'addToContext'), handleNodeAddToContext);
      nodeActionEmitter.on(createNodeEventName(id, 'insertToDoc'), handleNodeInsertToDoc);
      nodeActionEmitter.on(createNodeEventName(id, 'createDocument'), handleNodeCreateDocument);
      nodeActionEmitter.on(createNodeEventName(id, 'delete'), handleNodeDelete);

      return () => {
        // Cleanup events when component unmounts
        nodeActionEmitter.off(createNodeEventName(id, 'askAI'), handleNodeAskAI);
        nodeActionEmitter.off(createNodeEventName(id, 'cloneAskAI'), handleNodeCloneAskAI);
        nodeActionEmitter.off(createNodeEventName(id, 'rerun'), handleNodeRerun);
        nodeActionEmitter.off(createNodeEventName(id, 'addToContext'), handleNodeAddToContext);
        nodeActionEmitter.off(createNodeEventName(id, 'insertToDoc'), handleNodeInsertToDoc);
        nodeActionEmitter.off(createNodeEventName(id, 'createDocument'), handleNodeCreateDocument);
        nodeActionEmitter.off(createNodeEventName(id, 'delete'), handleNodeDelete);

        // Clean up all node events
        cleanupNodeEvents(id);
      };
    }, [
      id,
      handleRerun,
      handleAddToContext,
      handleInsertToDoc,
      handleCreateDocument,
      handleDelete,
      handleAskAI,
      handleCloneAskAI,
    ]);

    useEffect(() => {
      preloadModelIcons();
    }, []);

    return (
      <div className={classNames({ nowheel: isOperating })} data-cy="skill-response-node">
        <div
          ref={targetRef}
          className={classNames({
            'relative nodrag nopan select-text': isOperating,
          })}
          style={isPreview ? { width: 288, height: 200 } : containerStyle}
          onMouseEnter={handleMouseEnter}
          onMouseLeave={handleMouseLeave}
          onClick={onNodeClick}
        >
          {!isPreview && !hideActions && !isDragging && !readonly && (
            <ActionButtons type="skillResponse" nodeId={id} isNodeHovered={isHovered} />
          )}

          <div className={`h-full flex flex-col ${getNodeCommonStyles({ selected, isHovered })}`}>
            {!isPreview && !hideHandles && (
              <>
                <CustomHandle
                  id={`${id}-target`}
                  type="target"
                  position={Position.Left}
                  isConnected={isTargetConnected}
                  isNodeHovered={isHovered}
                  nodeType="response"
                />
                <CustomHandle
                  id={`${id}-source`}
                  type="source"
                  position={Position.Right}
                  isConnected={isSourceConnected}
                  isNodeHovered={isHovered}
                  nodeType="response"
                />
              </>
            )}

            <div className="flex flex-col h-full p-3 box-border">
              <NodeHeader
                disabled={readonly}
                query={query}
                skillName={skillName}
                skill={skill}
                updateTitle={onTitleChange}
              />

              <div className={'flex-grow overflow-y-auto pr-2 -mr-2'}>
                <div className="flex flex-col gap-3">
                  {status === 'failed' && (
                    <div
<<<<<<< HEAD
                      className={cn(
                        'flex items-center justify-center gap-1 mt-1 hover:bg-gray-50 rounded-sm p-2',
                        readonly ? 'cursor-not-allowed' : 'cursor-pointer',
                      )}
=======
                      className="flex items-center justify-center gap-1 mt-1 hover:bg-gray-50 rounded-md p-2 cursor-pointer"
>>>>>>> afc0de16
                      onClick={() => handleRerun()}
                    >
                      <IconError className="h-4 w-4 text-red-500" />
                      <span className="text-xs text-red-500 max-w-48 truncate">
                        {t('canvas.skillResponse.executionFailed')}
                      </span>
                    </div>
                  )}

                  {(status === 'waiting' || status === 'executing') && (
                    <div className="flex items-center gap-2 bg-gray-100 rounded-md p-2">
                      <IconLoading className="h-3 w-3 animate-spin text-green-500" />
                      <span className="text-xs text-gray-500 max-w-48 truncate">
                        {log ? (
                          <>
                            <span className="text-green-500 font-medium">{`${logTitle} `}</span>
                            <span className="text-gray-500">{logDescription}</span>
                          </>
                        ) : (
                          t('canvas.skillResponse.aiThinking')
                        )}
                      </span>
                    </div>
                  )}

                  {status !== 'failed' && sources.length > 0 && (
                    <div
                      className="flex items-center rounded-md justify-between gap-2 border-gray-100 border-solid p-2 hover:bg-gray-50 cursor-pointer "
                      onClick={handleClickSources}
                    >
                      <span className="flex items-center gap-1 text-xs text-gray-500">
                        <>
                          <IconSearch className="h-3 w-3 text-gray-500" />
                          {t('canvas.skillResponse.sourcesCnt', { count: sources.length })}
                        </>
                      </span>
                      <LuChevronRight className="h-3 w-3 text-gray-500" />
                    </div>
                  )}

                  {status !== 'failed' && artifacts?.length > 0 && (
                    <div className="flex items-center gap-2">
                      {artifacts.map((artifact) => (
                        <div
                          key={artifact.entityId}
                          className="border border-solid border-gray-200 rounded-sm px-2 py-2 w-full flex items-center gap-1"
                        >
                          {getArtifactIcon(artifact, 'text-gray-500')}
                          <span className="text-xs text-gray-500 max-w-[200px] truncate inline-block">
                            {artifact.title}
                          </span>
                        </div>
                      ))}
                    </div>
                  )}

                  {status !== 'failed' && metadata?.reasoningContent && (
                    <ReasoningContentPreview
                      content={metadata.reasoningContent}
                      sources={sources}
                      isOperating={isOperating}
                      stepStatus={status === 'executing' ? 'executing' : 'finish'}
                    />
                  )}

                  {status !== 'failed' && content && (
                    <ContentPreview
                      content={content || t('canvas.nodePreview.resource.noContentPreview')}
                      sizeMode={sizeMode}
                      isOperating={isOperating}
                      sources={sources}
                    />
                  )}
                </div>
              </div>

              <NodeFooter
                model={model}
                modelInfo={modelInfo}
                tokenUsage={tokenUsage}
                createdAt={createdAt}
                language={language}
              />
            </div>
          </div>
        </div>

        {!isPreview && selected && sizeMode === 'adaptive' && !readonly && (
          <NodeResizerComponent
            moveableRef={moveableRef}
            targetRef={targetRef}
            isSelected={selected}
            isHovered={isHovered}
            isPreview={isPreview}
            sizeMode={sizeMode}
            onResize={handleResize}
          />
        )}
      </div>
    );
  },
  (prevProps, nextProps) => {
    // Compare style and sizeMode
    const prevStyle = prevProps.data?.metadata?.style;
    const nextStyle = nextProps.data?.metadata?.style;
    const styleEqual = JSON.stringify(prevStyle) === JSON.stringify(nextStyle);

    const prevSizeMode = prevProps.data?.metadata?.sizeMode;
    const nextSizeMode = nextProps.data?.metadata?.sizeMode;
    const sizeModeEqual = prevSizeMode === nextSizeMode;

    return (
      prevProps.id === nextProps.id &&
      prevProps.selected === nextProps.selected &&
      prevProps.isPreview === nextProps.isPreview &&
      prevProps.hideActions === nextProps.hideActions &&
      prevProps.hideHandles === nextProps.hideHandles &&
      prevProps.data?.title === nextProps.data?.title &&
      prevProps.data?.contentPreview === nextProps.data?.contentPreview &&
      prevProps.data?.createdAt === nextProps.data?.createdAt &&
      JSON.stringify(prevProps.data?.metadata) === JSON.stringify(nextProps.data?.metadata) &&
      styleEqual &&
      sizeModeEqual
    );
  },
);<|MERGE_RESOLUTION|>--- conflicted
+++ resolved
@@ -573,14 +573,10 @@
                 <div className="flex flex-col gap-3">
                   {status === 'failed' && (
                     <div
-<<<<<<< HEAD
                       className={cn(
-                        'flex items-center justify-center gap-1 mt-1 hover:bg-gray-50 rounded-sm p-2',
+                        'flex items-center justify-center gap-1 mt-1 hover:bg-gray-50 rounded-md p-2',
                         readonly ? 'cursor-not-allowed' : 'cursor-pointer',
                       )}
-=======
-                      className="flex items-center justify-center gap-1 mt-1 hover:bg-gray-50 rounded-md p-2 cursor-pointer"
->>>>>>> afc0de16
                       onClick={() => handleRerun()}
                     >
                       <IconError className="h-4 w-4 text-red-500" />

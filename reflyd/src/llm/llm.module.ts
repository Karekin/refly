import { Module } from '@nestjs/common';
import { ConfigModule } from '@nestjs/config';
<<<<<<< HEAD
=======
import { LlmService } from './llm.service';
>>>>>>> 331f16fb
import { CommonModule } from '../common/common.module';

@Module({
  imports: [ConfigModule, CommonModule],
  providers: [LlmService],
  exports: [LlmService],
})
export class LlmModule {}<|MERGE_RESOLUTION|>--- conflicted
+++ resolved
@@ -1,9 +1,6 @@
 import { Module } from '@nestjs/common';
 import { ConfigModule } from '@nestjs/config';
-<<<<<<< HEAD
-=======
 import { LlmService } from './llm.service';
->>>>>>> 331f16fb
 import { CommonModule } from '../common/common.module';
 
 @Module({

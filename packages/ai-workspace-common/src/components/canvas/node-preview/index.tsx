import { CanvasNode } from '../nodes/shared/types';
import { SkillResponseNodePreview } from './skill-response';
import { ResourceNodePreview } from './resource';
import { SkillNodePreview } from './skill';
import { ToolNodePreview } from './tool';
import { DocumentNodePreview } from './document';
import { NodePreviewHeader } from './node-preview-header';
import { useState, useMemo, useCallback, useRef, memo, useEffect } from 'react';
import { useCanvasStoreShallow } from '@refly-packages/ai-workspace-common/stores/canvas';
import { CodeArtifactNodePreview } from './code-artifact';
import { WebsiteNodePreview } from './website';
<<<<<<< HEAD
import { fullscreenEmitter } from '@refly-packages/ai-workspace-common/events/fullscreen';
=======
import {
  nodeActionEmitter,
  createNodeEventName,
} from '@refly-packages/ai-workspace-common/events/nodeActions';
>>>>>>> 8016daaf

const PreviewComponent = memo(
  ({ node }: { node: CanvasNode<any> }) => {
    if (!node?.type) return null;

    switch (node.type) {
      case 'resource':
        return <ResourceNodePreview node={node} resourceId={node.data.entityId} />;
      case 'document':
        return <DocumentNodePreview node={node} />;
      case 'skill':
        return <SkillNodePreview />;
      case 'tool':
        return <ToolNodePreview />;
      case 'skillResponse':
        return <SkillResponseNodePreview node={node} resultId={node.data.entityId} />;
      case 'codeArtifact':
        return <CodeArtifactNodePreview node={node} artifactId={node.data.entityId} />;
      case 'website':
        return <WebsiteNodePreview node={node} />;
      default:
        return null;
    }
  },
  (prevProps, nextProps) => {
    // Check type and entity ID
    const basicPropsEqual =
      prevProps.node?.type === nextProps.node?.type &&
      prevProps.node?.data?.entityId === nextProps.node?.data?.entityId;

    if (!basicPropsEqual) return false;

    // Check content preview
    const contentEqual =
      prevProps.node?.data?.contentPreview === nextProps.node?.data?.contentPreview;

    // Check title
    const titleEqual = prevProps.node?.data?.title === nextProps.node?.data?.title;

    // Check metadata status (for generating state)
    const statusEqual =
      prevProps.node?.data?.metadata?.status === nextProps.node?.data?.metadata?.status;

    // Check node-specific metadata
    let nodeSpecificEqual = true;
    if (prevProps.node?.type === 'codeArtifact') {
      nodeSpecificEqual =
        prevProps.node?.data?.metadata?.activeTab === nextProps.node?.data?.metadata?.activeTab;
    } else if (prevProps.node?.type === 'website') {
      nodeSpecificEqual =
        prevProps.node?.data?.metadata?.url === nextProps.node?.data?.metadata?.url &&
        prevProps.node?.data?.metadata?.viewMode === nextProps.node?.data?.metadata?.viewMode;
    }

    return basicPropsEqual && contentEqual && titleEqual && statusEqual && nodeSpecificEqual;
  },
);

export const NodePreview = memo(
  ({ node, canvasId }: { node: CanvasNode<any>; canvasId: string }) => {
    const [isMaximized, setIsMaximized] = useState(false);
    const previewRef = useRef<HTMLDivElement>(null);

    const { removePinnedNode } = useCanvasStoreShallow((state) => ({
      removePinnedNode: state.removeNodePreview,
    }));

    const handleClose = useCallback(() => {
      removePinnedNode(canvasId, node.id);
    }, [node, removePinnedNode, canvasId]);

    useEffect(() => {
      const handleFullScreenPreview = () => {
        setIsMaximized(true);
      };

      const eventName = createNodeEventName(node.id, 'fullScreenPreview');
      nodeActionEmitter.on(eventName, handleFullScreenPreview);

      return () => {
        nodeActionEmitter.off(eventName, handleFullScreenPreview);
      };
    }, [node.id]);

    const previewStyles = useMemo(
      () => ({
        height: isMaximized ? '100vh' : 'calc(100vh - 72px)',
        width: isMaximized ? 'calc(100vw)' : '420px',
        top: isMaximized ? 0 : null,
        right: isMaximized ? 0 : null,
        zIndex: isMaximized ? 50 : 10,
        transition: isMaximized
          ? 'all 300ms cubic-bezier(0.4, 0, 0.2, 1)'
          : 'all 50ms cubic-bezier(0.4, 0, 0.2, 1)',
      }),
      [isMaximized],
    );

    const previewClassName = useMemo(
      () => `
    bg-white 
    rounded-lg 
    will-change-transform
    ${isMaximized ? 'fixed' : ''}
  `,
      [isMaximized],
    );

    const handleMaximize = useCallback(() => {
      setIsMaximized(!isMaximized);
    }, [isMaximized]);

    // Listen for exitFullscreenForFix event
    useEffect(() => {
      const handleExitFullscreenForFix = (data: { nodeId: string }) => {
        // Only exit fullscreen if this is the node requesting the fix
        if (data.nodeId === node.id && isMaximized) {
          setIsMaximized(false);
        }
      };

      fullscreenEmitter.on('exitFullscreenForFix', handleExitFullscreenForFix);

      return () => {
        fullscreenEmitter.off('exitFullscreenForFix', handleExitFullscreenForFix);
      };
    }, [node.id, isMaximized]);

    return (
      <div
        data-preview-id={node?.id}
        className="pointer-events-none border border-solid border-gray-100 rounded-lg shadow-lg bg-transparent"
        ref={previewRef}
      >
        <div className={previewClassName} style={previewStyles}>
          <div className="pointer-events-auto">
            <NodePreviewHeader
              node={node}
              onClose={handleClose}
              onMaximize={handleMaximize}
              isMaximized={isMaximized}
            />
          </div>
          <div className="h-[calc(100%-52px)] overflow-auto rounded-b-lg pointer-events-auto preview-container">
            <PreviewComponent node={node} />
          </div>
        </div>
      </div>
    );
  },
  (prevProps, nextProps) => {
    const basicPropsEqual =
      prevProps.node?.id === nextProps.node?.id && prevProps.canvasId === nextProps.canvasId;

    if (!basicPropsEqual) return false;

    const contentEqual =
      prevProps.node?.data?.contentPreview === nextProps.node?.data?.contentPreview;

    const titleEqual = prevProps.node?.data?.title === nextProps.node?.data?.title;

    const statusEqual =
      prevProps.node?.data?.metadata?.status === nextProps.node?.data?.metadata?.status;

    // Check node-specific metadata
    let nodeSpecificEqual = true;
    if (prevProps.node?.type === 'codeArtifact') {
      nodeSpecificEqual =
        prevProps.node?.data?.metadata?.activeTab === nextProps.node?.data?.metadata?.activeTab;
    } else if (prevProps.node?.type === 'website') {
      nodeSpecificEqual =
        prevProps.node?.data?.metadata?.url === nextProps.node?.data?.metadata?.url &&
        prevProps.node?.data?.metadata?.viewMode === nextProps.node?.data?.metadata?.viewMode;
    }

    return basicPropsEqual && contentEqual && titleEqual && statusEqual && nodeSpecificEqual;
  },
);<|MERGE_RESOLUTION|>--- conflicted
+++ resolved
@@ -9,14 +9,11 @@
 import { useCanvasStoreShallow } from '@refly-packages/ai-workspace-common/stores/canvas';
 import { CodeArtifactNodePreview } from './code-artifact';
 import { WebsiteNodePreview } from './website';
-<<<<<<< HEAD
 import { fullscreenEmitter } from '@refly-packages/ai-workspace-common/events/fullscreen';
-=======
 import {
   nodeActionEmitter,
   createNodeEventName,
 } from '@refly-packages/ai-workspace-common/events/nodeActions';
->>>>>>> 8016daaf
 
 const PreviewComponent = memo(
   ({ node }: { node: CanvasNode<any> }) => {

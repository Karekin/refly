--- conflicted
+++ resolved
@@ -1,4 +1,4 @@
-import { Button, Layout, Menu } from "@arco-design/web-react"
+import { Layout, Menu } from "@arco-design/web-react"
 import { useLocation, useNavigate } from "react-router-dom"
 import { ReactText } from "react"
 import {
@@ -6,15 +6,11 @@
   IconSettings,
   IconDownload,
   IconBook,
-  IconCustomerService,
-<<<<<<< HEAD
   IconHistory,
   IconBulb,
-=======
   IconTwitter,
->>>>>>> 00cacd84
 } from "@arco-design/web-react/icon"
-import { downloadPlugin, openGetStartDocument } from "../../utils"
+import { openGetStartDocument } from "../../utils"
 // 静态资源
 import Logo from "@/assets/logo.svg"
 import "./sider.scss"

--- conflicted
+++ resolved
@@ -23,11 +23,8 @@
 }
 
 export type SelectedNamespace = 'resource-detail' | 'note';
-<<<<<<< HEAD
-=======
 export type NoteServerStatus = 'disconnected' | 'connected';
 export type NoteSaveStatus = 'Saved' | 'Unsaved';
->>>>>>> e46b3104
 
 interface KnowledgeBaseState {
   isSaveKnowledgeBaseModalVisible: boolean;
@@ -46,15 +43,12 @@
   activeTab: string;
   resourcePanelVisible: boolean;
   notePanelVisible: boolean;
-<<<<<<< HEAD
-=======
 
   // 笔记
   editor: EditorInstance | null;
   noteServerStatus: NoteServerStatus;
   noteCharsCount: number;
   noteSaveStatus: NoteSaveStatus;
->>>>>>> e46b3104
 
   // 详情
   currentKnowledgeBase: null | CollectionDetail;
@@ -91,13 +85,10 @@
   updateActiveTab: (key: string) => void;
   updateResourcePanelVisible: (visible: boolean) => void;
   updateNotePanelVisible: (visible: boolean) => void;
-<<<<<<< HEAD
-=======
   updateNoteServerStatus: (status: NoteServerStatus) => void;
   updateNoteSaveStatus: (status: NoteSaveStatus) => void;
   updateNoteCharsCount: (count: number) => void;
   updateEditor: (editor: EditorInstance) => void;
->>>>>>> e46b3104
   resetState: () => void;
 }
 
@@ -115,8 +106,6 @@
   activeTab: 'key1',
   resourcePanelVisible: true,
   notePanelVisible: false,
-<<<<<<< HEAD
-=======
 
   // notes
   editor: null,
@@ -124,7 +113,6 @@
   noteCharsCount: 0,
   noteSaveStatus: 'Unsaved' as NoteSaveStatus,
 
->>>>>>> e46b3104
   convModalVisible: false,
   kbModalVisible: false,
   sourceListModalVisible: false,
@@ -185,14 +173,11 @@
     // tabs
     updateResourcePanelVisible: (visible: boolean) => set((state) => ({ ...state, resourcePanelVisible: visible })),
     updateNotePanelVisible: (visible: boolean) => set((state) => ({ ...state, notePanelVisible: visible })),
-<<<<<<< HEAD
-=======
 
     // notes
     updateEditor: (editor: EditorInstance) => set((state) => ({ ...state, editor })),
     updateNoteServerStatus: (status: NoteServerStatus) => set((state) => ({ ...state, noteServerStatus: status })),
     updateNoteSaveStatus: (status: NoteSaveStatus) => set((state) => ({ ...state, noteSaveStatus: status })),
     updateNoteCharsCount: (count: number) => set((state) => ({ ...state, noteCharsCount: count })),
->>>>>>> e46b3104
   })),
 );
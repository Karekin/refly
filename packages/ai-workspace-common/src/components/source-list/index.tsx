import { Resource, Source } from '@refly/openapi-schema';
import { safeParseURL } from '@refly/utils/url';
import { List, Popover, Skeleton, Tag, Typography } from '@arco-design/web-react';
import { useState } from 'react';
import { useTranslation } from 'react-i18next';

// 样式
import './index.scss';
import { useNavigate } from '@refly-packages/ai-workspace-common/utils/router';
import { IconBook, IconBulb, IconCompass } from '@arco-design/web-react/icon';
import { time } from '@refly-packages/ai-workspace-common/utils/time';
import { Markdown } from '../markdown';
import { KnowledgeBaseTab, useKnowledgeBaseStore } from '@refly-packages/ai-workspace-common/stores/knowledge-base';
import { SourceListModal } from './source-list-modal';
import { mapSourceToResource } from '@refly-packages/ai-workspace-common/utils/resource';
import { useKnowledgeBaseTabs } from '@refly-packages/ai-workspace-common/hooks/use-knowledge-base-tabs';
import { getPopupContainer } from '@refly-packages/ai-workspace-common/utils/ui';
import { useKnowledgeBaseJumpNewPath } from '@refly-packages/ai-workspace-common/hooks/use-jump-new-path';

interface SourceListProps {
  sources: Source[];
  isPendingFirstToken: boolean;
  isLastSession: boolean;
}

const SourceItem = ({ source, index }: { source: Source; index: number }) => {
  const domain = safeParseURL(source?.url || '');

  return (
    <Popover
      trigger={'hover'}
      color="#FCFCF9"
      className="source-item-popover-container"
      style={{ background: '#FCFCF9' }}
      position="bottom"
      getPopupContainer={getPopupContainer}
      content={<SourceDetailContent source={source} index={index} />}
    >
      <div className="flex relative flex-col text-xs rounded-lg source-list-item" key={index}>
        <div className="overflow-hidden font-medium whitespace-nowrap break-words text-ellipsis text-zinc-950">
          {index + 1} · {source?.title}
        </div>
        <div className="overflow-hidden flex-1 pl-2">
          <div className="overflow-hidden w-full whitespace-nowrap break-all text-ellipsis text-zinc-400">{domain}</div>
        </div>
        <div className="flex gap-2 items-center">
          <div className="flex flex-none items-center">
            <img
              className="w-3 h-3"
              alt={domain}
              src={`https://www.google.com/s2/favicons?domain=${domain}&sz=${16}`}
            />
          </div>
        </div>
      </div>
    </Popover>
  );
};

const ViewMoreItem = ({ sources = [], extraCnt = 0 }: { sources: Source[]; extraCnt: number }) => {
  const knowledgeBaseStore = useKnowledgeBaseStore();
  const mappedResources = mapSourceToResource(sources);
  const { t } = useTranslation();

  return (
    <div
      className="flex relative flex-col gap-2 px-3 py-3 text-xs rounded-lg source-list-item"
      onClick={() => {
        knowledgeBaseStore.updateTempConvResources(mappedResources as Resource[]);
        knowledgeBaseStore.updateSourceListModalVisible(true);
      }}
    >
      <div className="flex gap-2 items-center">
        <div className="overflow-hidden flex-1">
<<<<<<< HEAD
          <div className="overflow-hidden w-full font-medium whitespace-nowrap break-all text-ellipsis text-zinc-400 text-zinc-950">
            {t('copilot.sourceListModal.moreSources', { count: extraCnt })}
=======
          <div className="overflow-hidden w-full font-medium whitespace-nowrap break-all text-ellipsis text-zinc-950">
            查看更多 {extraCnt} 来源
>>>>>>> 985dae93
          </div>
        </div>
      </div>
      <div className="flex flex-wrap gap-2 items-center font-medium text-zinc-950">
        {sources?.map((item, index) => {
          const url = item?.url;
          const domain = safeParseURL(url || '');

          return (
            <img
              key={index}
              className="w-3 h-3"
              alt={url}
              src={`https://www.google.com/s2/favicons?domain=${domain}&sz=${16}`}
            />
          );
        })}
      </div>
    </div>
  );
};

export const ResourceItem = (props: {
  item: Partial<Resource>;
  index: number;
  showUtil?: boolean;
  showDesc?: boolean;
}) => {
  const { item, index, showDesc = false } = props;
  const { jumpToReadResource } = useKnowledgeBaseJumpNewPath();

  return (
    <div className="knowledge-base-directory-item source-list-container" key={index}>
      <div className="knowledge-base-directory-site-intro">
        <div className="site-intro-icon">
          <img
            src={`https://www.google.com/s2/favicons?domain=${safeParseURL(item?.data?.url as string)}&sz=${32}`}
            alt={item?.data?.url}
          />
        </div>
        <div className="site-intro-content">
          <p className="site-intro-site-name">{item.data?.title}</p>
          <a className="site-intro-site-url" href={item.data?.url} target="_blank">
            {item.data?.url}
          </a>
        </div>
      </div>
      <div className="knowledge-base-directory-title">{item.data?.title}</div>
      <div className="knowledge-base-directory-action">
        {item?.resourceId ? (
          <div className="action-markdown-content knowledge-base-directory-action-item">
            <IconBook
              onClick={() => {
                jumpToReadResource({
                  resId: item?.resourceId,
                });
              }}
            />
          </div>
        ) : null}
        <div className="action-external-origin-website knowledge-base-directory-action-item">
          <IconCompass
            onClick={() => {
              window.open(item?.data?.url, '_blank');
            }}
          />
        </div>
      </div>
      {showDesc ? (
        <div style={{ maxHeight: 300, overflowY: 'scroll', marginTop: 16 }}>
          <Markdown content={item?.content || ''} />
        </div>
      ) : null}
    </div>
  );
};

const SourceDetailContent = (props: { source: Source; index: number }) => {
  const { source, index } = props;
  const item: Partial<Resource> = {
    // collectionId: source?.metadata?.collectionId,
    resourceId: source?.metadata?.resourceId,
    data: {
      url: source?.url || '',
      title: source?.title,
    },
    content: source?.pageContent || '',
  };

  return (
    <Popover
      trigger={'hover'}
      // popupVisible={index === 1}
      color="#FCFCF9"
      style={{ background: '#FCFCF9' }}
      position="bottom"
      content={<SourceDetailContent source={source} index={index} />}
    >
      <ResourceItem index={index} item={item} showDesc />
    </Popover>
  );
};

export const SourceList = (props: SourceListProps) => {
  const { isPendingFirstToken = false, isLastSession = false } = props;
  const [scrollLoading] = useState(<Skeleton animation></Skeleton>);

  return (props?.sources || []).length > 0 ? (
    <div className="session-source-content">
      <div className="session-source-list">
        {[
          props?.sources
            ?.slice(0, 3)
            .map((item, index) => <SourceItem key={index} index={index} source={item}></SourceItem>),
          props?.sources?.length > 3 ? (
            <ViewMoreItem
              key="view-more"
              sources={props?.sources || []}
              extraCnt={props?.sources?.slice(3)?.length || 0}
            />
          ) : null,
        ]}
      </div>
    </div>
  ) : null;
};<|MERGE_RESOLUTION|>--- conflicted
+++ resolved
@@ -72,13 +72,8 @@
     >
       <div className="flex gap-2 items-center">
         <div className="overflow-hidden flex-1">
-<<<<<<< HEAD
-          <div className="overflow-hidden w-full font-medium whitespace-nowrap break-all text-ellipsis text-zinc-400 text-zinc-950">
+          <div className="overflow-hidden w-full font-medium whitespace-nowrap break-all text-ellipsis text-zinc-950">
             {t('copilot.sourceListModal.moreSources', { count: extraCnt })}
-=======
-          <div className="overflow-hidden w-full font-medium whitespace-nowrap break-all text-ellipsis text-zinc-950">
-            查看更多 {extraCnt} 来源
->>>>>>> 985dae93
           </div>
         </div>
       </div>

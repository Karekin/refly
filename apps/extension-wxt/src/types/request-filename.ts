--- conflicted
+++ resolved
@@ -1,10 +1,5 @@
 export const requestFileNameModuleMap = import.meta.glob('../requests/*.ts', {
   eager: true,
 });
-<<<<<<< HEAD
-// export const operatorOptionsMap = import.meta.
-export const requestFileNames = Object.keys(requestFileNameModuleMap);
-=======
 export const requestFileNames = Object.keys(appConfig.url);
->>>>>>> fdd9affd
 export type RequestFilename = keyof typeof requestFileNames;
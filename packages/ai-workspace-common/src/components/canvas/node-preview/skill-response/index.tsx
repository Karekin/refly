import { useEffect, useState, useMemo, memo, useCallback } from 'react';
import { Button, Divider, Result, Skeleton } from 'antd';
import { useTranslation } from 'react-i18next';
import { useActionResultStoreShallow } from '@refly-packages/ai-workspace-common/stores/action-result';
import getClient from '@refly-packages/ai-workspace-common/requests/proxiedRequest';
import { ActionResult } from '@refly/openapi-schema';
import { CanvasNode, ResponseNodeMeta } from '@refly-packages/ai-workspace-common/components/canvas/nodes';

import { actionEmitter } from '@refly-packages/ai-workspace-common/events/action';
import { ActionStepCard } from './action-step';
import { convertContextToItems } from '@refly-packages/ai-workspace-common/utils/map-context-items';

import { PreviewChatInput } from './preview-chat-input';
import { SourceListModal } from '@refly-packages/ai-workspace-common/components/source-list/source-list-modal';
import { useKnowledgeBaseStore } from '@refly-packages/ai-workspace-common/stores/knowledge-base';
import { useDeleteNode } from '@refly-packages/ai-workspace-common/hooks/canvas/use-delete-node';
import { EditChatInput } from '@refly-packages/ai-workspace-common/components/canvas/node-preview/skill-response/edit-chat-input';
import { cn } from '@refly-packages/utils/cn';
import { useReactFlow } from '@xyflow/react';
import { usePatchNodeData } from '@refly-packages/ai-workspace-common/hooks/canvas/use-patch-node-data';

interface SkillResponseNodePreviewProps {
  node: CanvasNode<ResponseNodeMeta>;
  resultId: string;
}

const StepsList = memo(({ steps, result, title }: { steps: any[]; result: any; title: string }) => {
  return (
    <>
      {steps.map((step, index) => (
        <div key={index}>
          <Divider className="my-2" />
          <ActionStepCard
            result={result}
            step={step}
            stepStatus={result.status === 'executing' && index === steps?.length - 1 ? 'executing' : 'finish'}
            index={index + 1}
            query={title}
          />
        </div>
      ))}
    </>
  );
});

const SkillResponseNodePreviewComponent = ({ node, resultId }: SkillResponseNodePreviewProps) => {
  const { result, updateActionResult } = useActionResultStoreShallow((state) => ({
    result: state.resultMap[resultId],
    updateActionResult: state.updateActionResult,
  }));
  const knowledgeBaseStore = useKnowledgeBaseStore((state) => ({
    sourceListDrawerVisible: state.sourceListDrawer.visible,
  }));

  const { getNodes } = useReactFlow();
<<<<<<< HEAD
  const patchNodeData = usePatchNodeData();
  const deleteNode = useDeleteNode();
=======
  const setNodeData = useSetNodeData();
  const { deleteNode } = useDeleteNode();
>>>>>>> dedbd16a

  const { t } = useTranslation();
  const [editMode, setEditMode] = useState(false);
  const [loading, setLoading] = useState(true);

  const fetchActionResult = async (resultId: string) => {
    setLoading(true);
    const { data, error } = await getClient().getActionResult({
      query: { resultId },
    });

    if (error || !data?.success) {
      return;
    }

    updateActionResult(resultId, data.data);
    setLoading(false);

    const remoteResult = data.data;
    const node = getNodes().find((node) => node.data?.entityId === resultId);
    if (node && remoteResult) {
      patchNodeData(node.id, {
        title: remoteResult.title,
        metadata: {
          status: remoteResult.status,
          contentPreview: remoteResult.steps
            ?.map((s) => s.content)
            .filter(Boolean)
            .join('\n'),
        },
      });
    }
  };

  useEffect(() => {
    if (!result) {
      fetchActionResult(resultId);
    } else {
      setLoading(false);
    }
  }, [resultId]);

  const scrollToBottom = useCallback(
    (event: { resultId: string; payload: ActionResult }) => {
      if (event.resultId !== resultId || event.payload.status !== 'executing') {
        return;
      }

      const container = document.body.querySelector('.preview-container');
      if (container) {
        const { scrollHeight, clientHeight } = container;
        container.scroll({
          behavior: 'smooth',
          top: scrollHeight - clientHeight + 50,
        });
      }
    },
    [resultId],
  );

  useEffect(() => {
    actionEmitter.on('updateResult', scrollToBottom);
    return () => {
      actionEmitter.off('updateResult', scrollToBottom);
    };
  }, []);

  const { data } = node;
  const { title, steps = [], context, history = [], actionMeta, modelInfo } = result ?? {};

  const contextItems = useMemo(() => {
    // Prefer contextItems from node metadata
    if (data.metadata?.contextItems) {
      return data.metadata?.contextItems;
    }

    // Fallback to contextItems from context (could be legacy nodes)
    return convertContextToItems(context, history);
  }, [context, history]);

  const handleDelete = useCallback(() => {
    deleteNode({
      id: node.id,
      type: 'skillResponse',
      data: node.data,
      position: node.position || { x: 0, y: 0 },
    });
  }, [node, deleteNode]);

  if (!result && !loading) {
    return (
      <div className="h-full w-full flex items-center justify-center">
        <Result
          status="404"
          subTitle={t('canvas.skillResponse.resultNotFound')}
<<<<<<< HEAD
          extra={<Button onClick={() => deleteNode(node.id)}>{t('canvas.nodeActions.delete')}</Button>}
=======
          extra={<Button onClick={handleDelete}>{t('canvas.nodeActions.delete')}</Button>}
>>>>>>> dedbd16a
        />
      </div>
    );
  }

  return (
    <div className="flex flex-col space-y-4 p-4 h-full">
      {editMode ? (
        <EditChatInput
          resultId={resultId}
          contextItems={contextItems}
          query={title}
          actionMeta={actionMeta}
          modelInfo={modelInfo}
          setEditMode={setEditMode}
        />
      ) : (
        <PreviewChatInput
          readonly
          contextItems={contextItems}
          query={title}
          actionMeta={actionMeta}
          setEditMode={setEditMode}
        />
      )}

      <div
        className={cn('h-full', {
          'opacity-30': editMode,
          'pointer-events-none': editMode,
        })}
      >
        {steps.length === 0 && (result?.status === 'executing' || result?.status === 'waiting' || loading) && (
          <Skeleton active />
        )}
        <StepsList steps={steps} result={result} title={title} />
      </div>

      {knowledgeBaseStore?.sourceListDrawerVisible ? <SourceListModal classNames="source-list-modal" /> : null}
    </div>
  );
};

export const SkillResponseNodePreview = memo(SkillResponseNodePreviewComponent, (prevProps, nextProps) => {
  return prevProps.node.id === nextProps.node.id && prevProps.resultId === nextProps.resultId;
});<|MERGE_RESOLUTION|>--- conflicted
+++ resolved
@@ -53,13 +53,8 @@
   }));
 
   const { getNodes } = useReactFlow();
-<<<<<<< HEAD
   const patchNodeData = usePatchNodeData();
-  const deleteNode = useDeleteNode();
-=======
-  const setNodeData = useSetNodeData();
   const { deleteNode } = useDeleteNode();
->>>>>>> dedbd16a
 
   const { t } = useTranslation();
   const [editMode, setEditMode] = useState(false);
@@ -155,11 +150,7 @@
         <Result
           status="404"
           subTitle={t('canvas.skillResponse.resultNotFound')}
-<<<<<<< HEAD
-          extra={<Button onClick={() => deleteNode(node.id)}>{t('canvas.nodeActions.delete')}</Button>}
-=======
           extra={<Button onClick={handleDelete}>{t('canvas.nodeActions.delete')}</Button>}
->>>>>>> dedbd16a
         />
       </div>
     );
